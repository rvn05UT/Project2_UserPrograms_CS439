#include "vm/frame.h"
#include <debug.h>
#include "threads/palloc.h"
#include "threads/malloc.h"
#include "threads/interrupt.h"
#include "threads/synch.h"
#include "threads/thread.h" 
#include "userprog/pagedir.h"
#include "vm/page.h"
#include "vm/swap.h"
#include <string.h>
#include "threads/vaddr.h"

//global frame table
static struct list frame_list;
static struct lock frame_lock;
static struct list_elem *clock_hand;

void frame_table_init(void)
{
  list_init(&frame_list);
  lock_init(&frame_lock);
}

//find frame struct by kpage
static struct frame *frame_find(void *kpage)
{
  struct list_elem *e;
  for (e = list_begin(&frame_list); e != list_end(&frame_list); e = list_next(e))
    {
      struct frame *fr = list_entry(e, struct frame, elem);
      if (fr->kpage == kpage)
        return fr;
    }
  return NULL;
}

//free the frame corresponding to the kpage
void frame_free(void *kpage)
{
  if (kpage == NULL) return;
  lock_acquire(&frame_lock);

  struct frame *fr = frame_find(kpage);
  if (fr != NULL)
    {
      list_remove(&fr->elem);
      free(fr);
    }

  lock_release(&frame_lock);
  palloc_free_page(kpage);
}

//remove owner metadata for a frame
void frame_remove_owner(struct thread *t)
{
  lock_acquire(&frame_lock);

  struct list_elem *e = list_begin(&frame_list);
  while (e != list_end(&frame_list))
    {
      struct frame *fr = list_entry(e, struct frame, elem);
      struct list_elem *next = list_next(e);
      if (fr->owner == t)
        {
          // ensure clock hand state
          if (clock_hand == e)
            {
              clock_hand = next;
              if (clock_hand == list_end(&frame_list)) {
                clock_hand = list_begin(&frame_list);
              }
            }
          list_remove(e);
          free(fr);
        }
      e = next;
    }

  lock_release(&frame_lock);
}

//pin a frame given by kpage
void frame_pin(void *kpage)
{
  lock_acquire(&frame_lock);
  struct frame *fr = frame_find(kpage);
  if (fr) fr->pinned = true;
  lock_release(&frame_lock);
}

//unpin a frame given by kpage
void frame_unpin(void *kpage)
{
  lock_acquire(&frame_lock);
  struct frame *fr = frame_find(kpage);
  if (fr) fr->pinned = false;
  lock_release(&frame_lock);
}


void *frame_alloc(void *upage, bool zero)
{
<<<<<<< HEAD
  if (!upage){
=======
  if(upage == NULL) {
>>>>>>> c2d77e04
    return NULL;
  }

  enum palloc_flags flags = PAL_USER | (zero ? PAL_ZERO : 0);
  void *kpage = palloc_get_page(flags);

  if (kpage == NULL) 
  {
<<<<<<< HEAD
    /* Out of free frames, evict one. */
=======
    //evict
>>>>>>> c2d77e04
    kpage = frame_evict(); 
    
    //evict failure
    if (kpage == NULL) {
<<<<<<< HEAD
      /* Eviction failed (prob swap is full). */
      PANIC("VM: Eviction failed, out of memory and swap!");
    }

    /* If the original request wanted a zeroed page,
       zero the newly-evicted (and possibly dirty) frame. */
=======
      PANIC("Eviction failed");
    }

    //zero page is necessary
>>>>>>> c2d77e04
    if (zero) {
        memset(kpage, 0, PGSIZE);
    }
  }

<<<<<<< HEAD
  /* Track valid kpage metadata */
=======
  //process valid kpage
>>>>>>> c2d77e04
  struct frame *fr = malloc(sizeof *fr);
  if (fr == NULL)
  {
    palloc_free_page(kpage);
    return NULL;
  }

  fr->kpage = kpage;
  fr->upage = upage;
  fr->owner = thread_current();
  fr->pinned = false;

  lock_acquire(&frame_lock);
  list_push_back(&frame_list, &fr->elem);
  lock_release(&frame_lock);

  return kpage;
}

// evict a frame that is not pinned with clock algo on accessed and dirty bits
void *frame_evict(void)
{
  lock_acquire(&frame_lock);

  // ensure clock hand state
  if (clock_hand == NULL || clock_hand == list_end(&frame_list)) {
    clock_hand = list_begin(&frame_list);
  }

  // check for empty list
  if (list_empty(&frame_list)) {
      lock_release(&frame_lock);
      return NULL;
  }

  struct frame *victim = NULL;

  // clock algo
  while (true) 
  {
    //wrap around
    if (clock_hand == list_end(&frame_list)) {
        clock_hand = list_begin(&frame_list);
    }
    

    struct frame *fr = list_entry(clock_hand, struct frame, elem);
    /* Save next element before we potentially remove 'fr' */
    struct list_elem *next_hand = list_next(clock_hand);

    if (!fr->pinned) 
    {
      /* Check if owner's page directory is still valid */
      if (fr->owner == NULL || fr->owner->pagedir == NULL) {
        /* Owner has exited - this frame can be evicted immediately */
        victim = fr;
        list_remove(&victim->elem);
        clock_hand = next_hand;
        break;
      }
      
      //check and clear accessed bit
      if (pagedir_is_accessed(fr->owner->pagedir, fr->upage)) 
      {
        //clear accessed bit
        pagedir_set_accessed(fr->owner->pagedir, fr->upage, false);
      } 
      else 
      {
        /* Not accessed: this is our victim. */
        victim = fr;
        list_remove(&victim->elem); // Remove from frame table
        clock_hand = next_hand;     // Advance clock hand
        break; 
      }
    }
    
    clock_hand = next_hand;
  }
  
  lock_release(&frame_lock);
  
  /* We have a victim. Now process it (no lock needed). */
  
  /* Check if owner has exited (pagedir is NULL) - if so, just free the frame */
  if (victim->owner == NULL || victim->owner->pagedir == NULL) {
    void *kpage = victim->kpage;
    free(victim);
    return kpage;
  }
  
  /* Find its SPT entry (from the VICTIM'S owner) */
  struct page *p = page_lookup(&victim->owner->spt, victim->upage);
  if (p == NULL) {
    /* SPT might have been destroyed - just free the frame */
    void *kpage = victim->kpage;
    free(victim);
    return kpage;
  }

  /* Check if dirty (must check both aliased addresses) */
  if (victim->owner == NULL || victim->owner->pagedir == NULL) {
    void *kpage = victim->kpage;
    free(victim);
    return kpage;
  }
  
  bool dirty = pagedir_is_dirty(victim->owner->pagedir, victim->upage) ||
               pagedir_is_dirty(victim->owner->pagedir, victim->kpage);

  /* If it's a clean file-backed page, we can just re-read from the file later.
     Otherwise (dirty file-backed, zero, or swap), write to swap. */
  if (!(p->type == PAGE_FILE && !dirty))
    {
      p->type = PAGE_SWAP;
      p->page_slot = swap_out(victim->kpage);
    }

  /* Update SPT: Mark as no longer loaded */
  page_set_loaded(p, false);

  /* Unmap from hardware pagedir */
  if (victim->owner != NULL && victim->owner->pagedir != NULL) {
    pagedir_clear_page(victim->owner->pagedir, victim->upage);
  }

  //free victim metadata
  void *kpage = victim->kpage;
  free(victim);

  /* 7. Return the freed kpage to frame_alloc */
  return kpage;

}

/* Pin all pages in a user buffer to avoid recursive page faults while holding FS locks. */
void vm_pin_buffer(const void *uaddr, size_t size, bool write_access)
{
  if (size == 0 || uaddr == NULL) return;
  struct thread *t = thread_current();
  uint8_t *start = (uint8_t *)uaddr;
  uint8_t *end = start + size - 1;
  for (uint8_t *p = pg_round_down(start); p <= pg_round_down(end); p += PGSIZE) {
    void *kpage = pagedir_get_page(t->pagedir, p);
    if (kpage == NULL) {
      /* Force a page fault to load the page. */
      volatile uint8_t tmp; /* Read triggers fault. */
      tmp = *(uint8_t *)p; (void)tmp;
      kpage = pagedir_get_page(t->pagedir, p);
      if (kpage == NULL)
        return; /* Failed; process will die elsewhere. */
    }
    frame_pin(kpage);
    if (write_access) {
      pagedir_set_dirty(t->pagedir, p, true);
    }
  }
}

/* Unpin previously pinned buffer pages. */
void vm_unpin_buffer(const void *uaddr, size_t size)
{
  if (size == 0 || uaddr == NULL) return;
  struct thread *t = thread_current();
  uint8_t *start = (uint8_t *)uaddr;
  uint8_t *end = start + size - 1;
  for (uint8_t *p = pg_round_down(start); p <= pg_round_down(end); p += PGSIZE) {
    void *kpage = pagedir_get_page(t->pagedir, p);
    if (kpage != NULL)
      frame_unpin(kpage);
  }
}<|MERGE_RESOLUTION|>--- conflicted
+++ resolved
@@ -102,11 +102,11 @@
 
 void *frame_alloc(void *upage, bool zero)
 {
-<<<<<<< HEAD
   if (!upage){
-=======
+    return NULL;
+  }
+
   if(upage == NULL) {
->>>>>>> c2d77e04
     return NULL;
   }
 
@@ -115,38 +115,23 @@
 
   if (kpage == NULL) 
   {
-<<<<<<< HEAD
     /* Out of free frames, evict one. */
-=======
-    //evict
->>>>>>> c2d77e04
     kpage = frame_evict(); 
     
     //evict failure
     if (kpage == NULL) {
-<<<<<<< HEAD
       /* Eviction failed (prob swap is full). */
       PANIC("VM: Eviction failed, out of memory and swap!");
     }
 
     /* If the original request wanted a zeroed page,
        zero the newly-evicted (and possibly dirty) frame. */
-=======
-      PANIC("Eviction failed");
-    }
-
-    //zero page is necessary
->>>>>>> c2d77e04
     if (zero) {
         memset(kpage, 0, PGSIZE);
     }
   }
 
-<<<<<<< HEAD
   /* Track valid kpage metadata */
-=======
-  //process valid kpage
->>>>>>> c2d77e04
   struct frame *fr = malloc(sizeof *fr);
   if (fr == NULL)
   {
